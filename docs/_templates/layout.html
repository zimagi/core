--- conflicted
+++ resolved
@@ -115,7 +115,7 @@
             {# Not strictly valid HTML, but it's the only way to display/scale
                it properly, without weird scripting or heaps of work
             #}
-            <img src="{{ pathto('_static/' + logo, 1) }}" class="logo" alt="Logo"/>
+          <div class="logo"><span class="sr-only">Zimagi</span></div>
 
           {% endif %}
 
@@ -127,11 +127,7 @@
           <a href="{{ pathto(master_doc) }}" class="icon icon-home"><span class="name">Zimagi</span>
           {% endif %}
           </a>
-<<<<<<< HEAD
-          <span class="description">Data Management and Processing Platform
-=======
           <span class="description">Distributed Data Processing Platform
->>>>>>> 6ed17f5c
             {% if theme_display_version %}
               {%- set nav_version = version %}
               {% if READTHEDOCS and current_version %}
