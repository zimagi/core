from django.db import models
<<<<<<< HEAD

from utility.data import dump_json, load_json, serialize, unserialize


class FieldError(Exception):
    pass


class EncryptionMixin:
    def encrypt(self, value):
        from systems.encryption.cipher import Cipher

        # Python data type
        return Cipher.get("data").encrypt(value).decode()

    def decrypt(self, value):
        from systems.encryption.cipher import Cipher

        # Database cipher text
        return Cipher.get("data").decrypt(str.encode(value))


class EncryptedCharField(EncryptionMixin, models.CharField):
=======
from utility.data import serialize, unserialize


class DataField(models.TextField):
>>>>>>> c1d91311
    def to_python(self, value):
        return unserialize(value)

    def from_db_value(self, value, expression, connection):
        return self.to_python(value)

    def get_prep_value(self, value):
        return serialize(value)

    def value_from_object(self, obj):
        value = super().value_from_object(obj)
        return self.get_prep_value(value)

    def value_to_string(self, obj):
        return self.value_from_object(obj)


class ListField(models.JSONField):
    def __init__(self, *args, **kwargs):
        kwargs["default"] = list
        kwargs["null"] = False
        super().__init__(*args, **kwargs)


class DictionaryField(models.JSONField):
    def __init__(self, *args, **kwargs):
        kwargs["default"] = dict
        kwargs["null"] = False
        super().__init__(*args, **kwargs)<|MERGE_RESOLUTION|>--- conflicted
+++ resolved
@@ -1,34 +1,8 @@
 from django.db import models
-<<<<<<< HEAD
-
-from utility.data import dump_json, load_json, serialize, unserialize
-
-
-class FieldError(Exception):
-    pass
-
-
-class EncryptionMixin:
-    def encrypt(self, value):
-        from systems.encryption.cipher import Cipher
-
-        # Python data type
-        return Cipher.get("data").encrypt(value).decode()
-
-    def decrypt(self, value):
-        from systems.encryption.cipher import Cipher
-
-        # Database cipher text
-        return Cipher.get("data").decrypt(str.encode(value))
-
-
-class EncryptedCharField(EncryptionMixin, models.CharField):
-=======
 from utility.data import serialize, unserialize
 
 
 class DataField(models.TextField):
->>>>>>> c1d91311
     def to_python(self, value):
         return unserialize(value)
 
