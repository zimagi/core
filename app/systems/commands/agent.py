import logging
import queue
import re
import time
from queue import Empty, Full

from django.conf import settings
from systems.commands import exec
from utility.data import dump_json, load_json
from utility.display import format_exception_info
from utility.parallel import Parallel

logger = logging.getLogger(__name__)


class AgentCommand(exec.ExecCommand):
    process_queues = ["default"]
    processes = ()
    process_map = {}

    def signal_shutdown(self):
        try:
            for name, process in self.process_map.items():
                process.terminate()
                process.join()

        except Exception as error:
            logger.info(f"Signal shutdown for base executable command errored with: {error}")

        super().signal_shutdown()

    def run_from_argv(self, argv, options=None):
        return super().run_from_argv(argv, self.spec.get("options", {}))

    def _exec_local_handler(self, log_key, primary=True):
        profiler_name = "exec.agent.local.primary" if primary else "exec.agent.local"
        notify = False

        if (primary and settings.WORKER_EXEC) or not self.set_queue_task(log_key):
            try:
                self.start_profiler(profiler_name)
                self.run_exclusive(
                    self.lock_id,
                    self.repeat_exec,
                    error_on_locked=self.lock_error,
                    timeout=self.lock_timeout,
                    interval=self.lock_interval,
                    run_once=self.run_once,
                )
            finally:
                self.stop_profiler(profiler_name)

            notify = True

        return notify

    def _exec_api_handler(self, log_key):
        profiler_name = "exec.agent.api"
        try:
            self.start_profiler(profiler_name)
            self.set_queue_task(log_key, True)
        finally:
            self.stop_profiler(profiler_name)
        return False

    def repeat_exec(self):
        process_queues = {}
        for process_queue in self.process_queues:
            process_queues[process_queue] = queue.Queue()

        def exec_process(name):
<<<<<<< HEAD
            self.system_info(f"Starting process {name}")
=======
            self.info(f"Starting process {name}", system=True)
>>>>>>> c1d91311
            self._process_queues = process_queues

            self.exec()
            self.exec_loop(name, getattr(self, name))

<<<<<<< HEAD
            self.system_info(f"Finished process {name}")
=======
            self.info(f"Finished process {name}", system=True)
>>>>>>> c1d91311

        if self.processes:
            Parallel.list(
                self.processes,
                exec_process,
                thread_count=len(self.processes),
                disable_parallel=False,
            )
        else:
            self.exec_loop("main", self.exec)

    def exec_init(self, name):
        # Implement in subclass if needed
        pass

    def exec_exit(self, name, success, error):
        # Implement in subclass if needed
        pass

    def exec_loop(self, name, exec_callback):
        while True:
            try:
                self.exec_init(name)
                self.run_exec_loop(
                    name,
                    exec_callback,
                    terminate_callback=self.terminate_agent,
                    pause=self.pause,
                )
                self.exec_exit(name, True, None)

            except Exception as e:
                self.error(
                    str(e),
                    prefix=name,
                    traceback=format_exception_info(),
                    terminate=False,
                )
                self.exec_exit(name, False, e)

                if (time.time() - self.start_time) >= settings.AGENT_MAX_LIFETIME:
                    break

    def terminate_agent(self):
        return False

    def push(self, data, name="default", block=True, timeout=None):
        queue = self._process_queues.get(name, None)
        if not queue:
            self.error(f"Process queue {name} not defined", system=True)

        try:
            queue.put(dump_json(data), block=block, timeout=timeout)
            return True
        except Full:
            return False

    def pull(self, name="default", timeout=0, block_sec=10, terminate_callback=None):
        queue = self._process_queues.get(name, None)
        if not queue:
            self.error(f"Process queue {name} not defined", system=True)

        start_time = time.time()
        current_time = start_time

        def _default_terminate_callback(channel):
            return False

        if terminate_callback is None or not callable(terminate_callback):
            terminate_callback = _default_terminate_callback

        while not terminate_callback(name):
            try:
                data = load_json(queue.get(block=True, timeout=block_sec))
                start_time = time.time()

            except Empty:
                data = None

            if data is not None:
                yield data

            current_time = time.time()

            if timeout and ((current_time - start_time) > timeout):
                break

    def _check_agent_schedule(self, spec):
        current_time = self.time.components()

        if (
            "weeks" in spec
            and spec["weeks"].strip() != "*"
            and current_time.week not in self._expand_time_values(spec["weeks"])
        ):
            return False
        if (
            "weekdays" in spec
            and spec["weekdays"].strip() != "*"
            and current_time.weekday not in self._expand_time_values(spec["weekdays"])
        ):
            return False
        if (
            "months" in spec
            and spec["months"].strip() != "*"
            and current_time.month not in self._expand_time_values(spec["months"])
        ):
            return False
        if "days" in spec and spec["days"].strip() != "*" and current_time.day not in self._expand_time_values(spec["days"]):
            return False
        if (
            "hours" in spec
            and spec["hours"].strip() != "*"
            and current_time.hour not in self._expand_time_values(spec["hours"])
        ):
            return False
        if (
            "minutes" in spec
            and spec["minutes"].strip() != "*"
            and current_time.minute not in self._expand_time_values(spec["minutes"])
        ):
            return False
        return True

    def _expand_time_values(self, pattern):
        values = []
        for value in re.sub(r"\s+", "", pattern).split(","):
            value_range = re.match(r"^(\d+)\-(\d+)$", value)
            if value_range:
                values.extend(list(range(int(value_range.group(1)), (int(value_range.group(2)) + 1))))
            else:
                values.append(int(value))
        return values<|MERGE_RESOLUTION|>--- conflicted
+++ resolved
@@ -69,21 +69,13 @@
             process_queues[process_queue] = queue.Queue()
 
         def exec_process(name):
-<<<<<<< HEAD
             self.system_info(f"Starting process {name}")
-=======
-            self.info(f"Starting process {name}", system=True)
->>>>>>> c1d91311
             self._process_queues = process_queues
 
             self.exec()
             self.exec_loop(name, getattr(self, name))
 
-<<<<<<< HEAD
             self.system_info(f"Finished process {name}")
-=======
-            self.info(f"Finished process {name}", system=True)
->>>>>>> c1d91311
 
         if self.processes:
             Parallel.list(
