--- conflicted
+++ resolved
@@ -268,20 +268,10 @@
             self.parse_display_width()
             self.parse_no_color()
 
-<<<<<<< HEAD
-            if not settings.WSGI_EXEC and not settings.MCP_EXEC:
-                # Operations
-                self.parse_version()
-
-                if self.server_enabled():
-                    self.parse_environment_host()
-
-=======
->>>>>>> c1d91311
             # Operations
             self.parse_no_parallel()
 
-            if self.require_db() and self.api_enabled():
+            if self.require_db() and self.api_enabled() and not self.mcp_enabled():
                 self.parse_platform_host()
 
             if addons and callable(addons):
@@ -404,16 +394,11 @@
     def confirm(self):
         return False
 
-<<<<<<< HEAD
     def mcp_enabled(self):
         return False
 
-    def remote_exec(self):
-        return self.server_enabled()
-=======
     def api_enabled(self):
         return True
->>>>>>> c1d91311
 
     def groups_allowed(self):
         return False
@@ -516,7 +501,6 @@
             self.set_option_defaults(False)
 
         parser = self.create_parser()
-<<<<<<< HEAD
         self.system_info(parser.format_help())
 
     def start_capture(self):
@@ -528,9 +512,6 @@
 
     def get_captured_messages(self):
         return getattr(self, "_capture_messages", [])
-=======
-        self.info(parser.format_help(), system=True)
->>>>>>> c1d91311
 
     def message(self, msg, mutable=True, silent=False, log=True, verbosity=None):
         self.queue(msg, log=log)
@@ -555,7 +536,6 @@
     def set_status(self, success, log=True):
         self.message(messages.StatusMessage(success, user=self.active_user.name if self.active_user else None), log=log)
 
-<<<<<<< HEAD
     def system_info(self, message, name=None, prefix=None):
         self.message(
             messages.InfoMessage(
@@ -588,30 +568,19 @@
             log=False,
         )
 
-    def info(self, message, name=None, prefix=None, log=True):
-=======
     def info(self, message, name=None, prefix=None, log=True, system=False):
->>>>>>> c1d91311
         self.message(
             messages.InfoMessage(
                 str(message),
                 name=name,
                 prefix=prefix,
-<<<<<<< HEAD
-=======
-                silent=False,
                 system=system,
->>>>>>> c1d91311
                 user=self.active_user.name if self.active_user else None,
             ),
             log=log,
         )
 
-<<<<<<< HEAD
-    def data(self, label, value, name=None, prefix=None, silent=False, log=True, system=False):
-=======
     def data(self, label, value, name=None, prefix=None, silent=False, system=False, log=True):
->>>>>>> c1d91311
         self.message(
             messages.DataMessage(
                 str(label),
@@ -645,11 +614,7 @@
                 str(message),
                 name=name,
                 prefix=prefix,
-<<<<<<< HEAD
-=======
-                silent=False,
                 system=system,
->>>>>>> c1d91311
                 user=self.active_user.name if self.active_user else None,
             ),
             log=log,
@@ -661,11 +626,7 @@
                 str(message),
                 name=name,
                 prefix=prefix,
-<<<<<<< HEAD
-=======
-                silent=False,
                 system=system,
->>>>>>> c1d91311
                 user=self.active_user.name if self.active_user else None,
             ),
             log=log,
@@ -677,11 +638,7 @@
                 str(message),
                 name=name,
                 prefix=prefix,
-<<<<<<< HEAD
-=======
-                silent=False,
                 system=system,
->>>>>>> c1d91311
                 user=self.active_user.name if self.active_user else None,
             ),
             mutable=False,
@@ -732,23 +689,6 @@
     def silent_table(self, name, data, log=True):
         self.table(data, name=name, silent=True, log=log)
 
-<<<<<<< HEAD
-    def confirmation(self, message=None, raise_error=True, force_override=False):
-        if not settings.WSGI_EXEC and not settings.MCP_EXEC and (force_override or not self.force):
-            if not message:
-                message = self.confirmation_message
-
-            confirmation = input(f"{message} (type YES or Y to confirm): ")
-
-            if re.match(r"^[Yy]([Ee][Ss])?$", confirmation):
-                return True
-
-            if raise_error:
-                self.error("User aborted", "abort")
-            return False
-
-=======
->>>>>>> c1d91311
     def format_fields(self, data, process_func=None):
         fields = self.get_schema().get_fields()
         params = {}
