--- conflicted
+++ resolved
@@ -7,10 +7,10 @@
 import yaml
 from django.conf import settings
 from django.core.management.base import CommandError
+from systems.api.mcp.client import MCPClient
 from systems.commands import base, messages
 from systems.commands.index import CommandMixin
 from systems.commands.mixins import exec
-from systems.api.mcp.client import MCPClient
 from systems.manage.task import CommandAborted
 from utility import display
 from utility.data import create_token
@@ -260,98 +260,12 @@
     def run_once(self):
         return self.options.get("run_once")
 
-<<<<<<< HEAD
-    def confirm(self):
-        # Override in subclass
-        pass
-
-    def prompt(self):
-        def _standard_prompt(parent, split=False):
-            try:
-                self.separator("-", system=True)
-                value = input("Enter {}{}: ".format(parent, " (csv)" if split else ""))
-                if split:
-                    value = re.split(r"\s*,\s*", value)
-            except Exception as error:
-                self.error("User aborted", "abort")
-
-            return value
-
-        def _hidden_verify_prompt(parent, split=False):
-            try:
-                self.separator("-", system=True)
-                value1 = getpass.getpass(prompt="Enter {}{}: ".format(parent, " (csv)" if split else ""))
-                value2 = getpass.getpass(prompt="Re-enter {}{}: ".format(parent, " (csv)" if split else ""))
-            except Exception as error:
-                self.error("User aborted", "abort")
-
-            if value1 != value2:
-                self.error(f"Prompted {parent} values do not match")
-
-            if split:
-                value1 = re.split(r"\s*,\s*", value1)
-
-            return value1
-
-        def _option_prompt(parent, option, top_level=False):
-            any_override = False
-
-            if isinstance(option, dict):
-                for name, value in option.items():
-                    override, value = _option_prompt(parent + [str(name)], value)
-                    if override:
-                        option[name] = value
-                        any_override = True
-
-            elif isinstance(option, (list, tuple)):
-                process_list = True
-
-                if len(option) == 1:
-                    override, value = _option_prompt(parent, option[0])
-                    if isinstance(option[0], str) and option[0] != value:
-                        option.extend(re.split(r"\s*,\s*", value))
-                        option.pop(0)
-                        process_list = False
-                        any_override = True
-
-                if process_list:
-                    for index, value in enumerate(option):
-                        override, value = _option_prompt(parent + [str(index)], value)
-                        if override:
-                            option[index] = value
-                            any_override = True
-
-            elif isinstance(option, str):
-                parent = " ".join(parent).replace("_", " ")
-
-                if option == "+prompt+":
-                    option = _standard_prompt(parent)
-                    any_override = True
-                elif option == "++prompt++":
-                    option = _standard_prompt(parent, True)
-                    any_override = True
-                elif option == "+private+":
-                    option = _hidden_verify_prompt(parent)
-                    any_override = True
-                elif option == "++private++":
-                    option = _hidden_verify_prompt(parent, True)
-                    any_override = True
-
-            return any_override, option
-
-        for name, value in self.options.export().items():
-            override, value = _option_prompt([name], value, True)
-            if override:
-                self.options.add(name, value)
-
     @property
     def mcp(self):
         if not getattr(self, "_mcp_client", None):
             self._mcp_client = MCPClient(self)
         return self._mcp_client
 
-=======
->>>>>>> c1d91311
     def listen(self, channel, timeout=None, block_sec=10, state_key=None, terminate_callback=None):
         if not timeout:
             timeout = settings.AGENT_MAX_LIFETIME
@@ -576,16 +490,8 @@
                 )
 
     def _exec_local_header(self, log_key, primary=True, task=False, host=None):
-<<<<<<< HEAD
-        env = self.get_env()
-
-        if primary and (settings.CLI_EXEC or settings.SERVICE_INIT):
-            self.separator("-", system=True)
-
-=======
         width = self.display_width
 
->>>>>>> c1d91311
         if primary and self.display_header() and self.verbosity > 1 and not task:
             if host:
                 self.data(
@@ -595,35 +501,19 @@
                     log=False,
                     system=True,
                 )
-<<<<<<< HEAD
-            self.data("> env", env.name, "environment", log=False, system=True)
-=======
->>>>>>> c1d91311
 
         if primary and not task:
             if not host and settings.CLI_EXEC or settings.SERVICE_INIT:
-<<<<<<< HEAD
-                self.separator(system=True)
+                self.spacing(system=True)
                 self.data(f"> {self.key_color(self.get_full_name())}", log_key, "log_key", log=False, system=True)
                 self.separator("-", system=True)
-=======
-                self.info("", log=False, system=True)
-                self.data(f"> {self.key_color(self.get_full_name())}", log_key, "log_key", log=False, system=True)
-                self.info("-" * width, log=False, system=True)
->>>>>>> c1d91311
 
     def _exec_api_header(self, log_key):
         if self.display_header() and self.verbosity > 1:
-<<<<<<< HEAD
-            self.separator(system=True)
-            self.data(f"> {self.get_full_name()}", log_key, "log_key", system=True)
-            self.data("> active user", self.active_user.name, "active_user", system=True)
-            self.separator("-", system=True)
-=======
+            self.spacing(system=True)
             self.data(f"> {self.get_full_name()}", log_key, "log_key", log=False, system=True)
             self.data("> active user", self.active_user.name, "active_user", log=False, system=True)
-            self.info("-" * width, log=False, system=True)
->>>>>>> c1d91311
+            self.separator("-", system=True)
 
     def _exec_local_handler(self, log_key, primary=True):
         raise NotImplementedError(
