import argparse

from django.core.management.base import CommandError
from utility.data import ensure_list


class SingleValue(argparse.Action):
    def __call__(self, parser, namespace, values, option_string=None):
        values = values[0] if isinstance(values, (list, tuple)) else values
        setattr(namespace, self.dest, values)


class SingleCSVValue(argparse.Action):
    def __init__(self, option_strings, dest, inner_type=None, **kwargs):
        super().__init__(option_strings, dest, **kwargs)
        self.inner_type = inner_type
        self.default = ensure_list(self.default) if self.default else []

    def __call__(self, parser, namespace, values, option_string=None):
        values = values[0] if isinstance(values, (list, tuple)) else values
        arg_values = []

        for value in values.split(","):
            arg_values.append(self.inner_type(value))

        setattr(namespace, self.dest, arg_values)


class MultiValue(argparse.Action):
    def __init__(self, option_strings, dest, **kwargs):
        super().__init__(option_strings, dest, **kwargs)
        self.default = ensure_list(self.default) if self.default else []

    def __call__(self, parser, namespace, values, option_string=None):
        arg_values = []
        if not values:
            values = []

        for value in ensure_list(values):
            arg_values.append(self.type(value))

        setattr(namespace, self.dest, arg_values)


class KeyValues(argparse.Action):
    def __call__(self, parser, namespace, values, option_string=None):
        options = {}

        if values:
            for key_value in values:
                components = key_value.split("=")
                key = components.pop(0)
                value = "=".join(components)
                options[key] = value

        setattr(namespace, self.dest, options)


def get_type(type):
    if callable(type):
        return type
    elif type == "str":
        return str
    elif type == "int":
        return int
    elif type == "float":
        return float
    elif type == "bool":
        return bool
    elif type == "list":
        return list
    elif type == "dict":
        return dict
    else:
        raise CommandError(f"Unsupported field type: {type}")


<<<<<<< HEAD
def get_field(type, **options):
    if type == str:
        return serializers.CharField(**options)  # charfield
    elif type == int:
        return serializers.IntegerField(**options)  # integerfield
    elif type == float:
        return serializers.FloatField(**options)  # floatfield
    elif type == bool:
        return serializers.BooleanField(**options)  # booleanfield
    elif type == list:
        return serializers.ListField(**options)  # listfield
    elif type == dict:
        return serializers.DictField(**options)  # dictfield
=======
def get_name(type):
    if isinstance(type, str):
        return type
    elif type == str:
        return "str"
    elif type == int:
        return "int"
    elif type == float:
        return "float"
    elif type == bool:
        return "bool"
    elif type == list:
        return "list"
    elif type == dict:
        return "dict"
>>>>>>> c1d91311
    else:
        raise CommandError(f"Unsupported field type: {type}")


def parse_var(parser, name, type, help_text, optional=False, default=None, choices=None):
    type = get_type(type)
    if parser:
        nargs = "?" if optional else 1
        parser.add_argument(
            name, action=SingleValue, nargs=nargs, type=type, default=default, choices=choices, help=help_text
        )


def parse_vars(parser, name, type, help_text, optional=False, default=None):
    type = get_type(type)
    if parser:
        nargs = "*" if optional else "+"
        parser.add_argument(
            name, action=MultiValue, nargs=nargs, type=type, default=default if default else [], help=help_text
        )


def parse_option(parser, name, flags, type, help_text, value_label=None, default=None, choices=None):
    type = get_type(type)
    if parser:
        flags = [flags] if isinstance(flags, str) else flags
        parser.add_argument(
            *flags,
            dest=name,
            action=SingleValue,
            type=type,
            default=default,
            choices=choices,
            metavar=value_label,
            help=help_text,
        )


def parse_csv_option(parser, name, flags, type, help_text, value_label=None, default=None):
    type = get_type(type)
    if parser:
        flags = [flags] if isinstance(flags, str) else flags
        parser.add_argument(
            *flags,
            dest=name,
            action=SingleCSVValue,
            default=default if default else [],
            type=str,
            inner_type=type,
            metavar=f"{value_label},...",
            help=help_text,
        )


def parse_options(parser, name, flags, type, help_text, value_label=None, default=None, choices=None):
    type = get_type(type)
    if parser:
        flags = [flags] if isinstance(flags, str) else flags
        parser.add_argument(
            *flags,
            dest=name,
            action=MultiValue,
            type=type,
            default=default,
            choices=choices,
            nargs="+",
            metavar=value_label,
            help=help_text,
        )


def parse_bool(parser, name, flags, help_text, default=False):
    if parser:
        flags = [flags] if isinstance(flags, str) else flags
        parser.add_argument(*flags, dest=name, action="store_true", default=default, help=help_text)


def parse_key_values(parser, name, help_text, value_label=None, optional=False):
    if parser:
        nargs = "*" if optional else "+"
        parser.add_argument(name, action=KeyValues, nargs=nargs, metavar=value_label, help=help_text)<|MERGE_RESOLUTION|>--- conflicted
+++ resolved
@@ -75,21 +75,6 @@
         raise CommandError(f"Unsupported field type: {type}")
 
 
-<<<<<<< HEAD
-def get_field(type, **options):
-    if type == str:
-        return serializers.CharField(**options)  # charfield
-    elif type == int:
-        return serializers.IntegerField(**options)  # integerfield
-    elif type == float:
-        return serializers.FloatField(**options)  # floatfield
-    elif type == bool:
-        return serializers.BooleanField(**options)  # booleanfield
-    elif type == list:
-        return serializers.ListField(**options)  # listfield
-    elif type == dict:
-        return serializers.DictField(**options)  # dictfield
-=======
 def get_name(type):
     if isinstance(type, str):
         return type
@@ -105,7 +90,6 @@
         return "list"
     elif type == dict:
         return "dict"
->>>>>>> c1d91311
     else:
         raise CommandError(f"Unsupported field type: {type}")
 
