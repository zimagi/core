from systems.commands.index import Command


class Version(Command("version")):
    def exec(self):
<<<<<<< HEAD
        env = self.get_env()
        host = self.get_host()

        if not settings.WSGI_EXEC:
            self.notice("Environment Information")
            self.table(
                [
                    [self.key_color("Name"), self.value_color(env.name)],
                    [self.key_color("Image Repository"), self.value_color(str(env.repo))],
                    [self.key_color("Base Image"), self.value_color(str(env.base_image))],
                    [self.key_color("Runtime Image"), self.value_color(str(env.runtime_image))],
                    [self.key_color("Created"), self.value_color(self.format_time(env.created))],
                    [self.key_color("Updated"), self.value_color(self.format_time(env.updated))],
                ],
                "environment_info",
            )
            self.spacing()

            version_info = [[self.key_color("Client version"), self.value_color(self.get_version())]]
            if host:
                response = self.exec_remote(host, "version", display=False)

                version_info.extend(
                    [
                        [self.key_color("Host version"), self.value_color(response["host_version"])],
                        [self.key_color("Host environment"), response["host_env"]],
                        [self.key_color("Host runtime repository"), response["host_repo"]],
                        [self.key_color("Host runtime image"), response["host_image"]],
                    ]
                )
            self.table(version_info, "version_info")
        else:
            self.silent_data("host_version", self.get_version())
            self.silent_data("host_env", env.name)
            self.silent_data("host_repo", env.repo)
            self.silent_data("host_image", env.base_image)
=======
        self.table([["Server version", self.get_version()]], "version_info")
>>>>>>> c1d91311
<|MERGE_RESOLUTION|>--- conflicted
+++ resolved
@@ -3,43 +3,4 @@
 
 class Version(Command("version")):
     def exec(self):
-<<<<<<< HEAD
-        env = self.get_env()
-        host = self.get_host()
-
-        if not settings.WSGI_EXEC:
-            self.notice("Environment Information")
-            self.table(
-                [
-                    [self.key_color("Name"), self.value_color(env.name)],
-                    [self.key_color("Image Repository"), self.value_color(str(env.repo))],
-                    [self.key_color("Base Image"), self.value_color(str(env.base_image))],
-                    [self.key_color("Runtime Image"), self.value_color(str(env.runtime_image))],
-                    [self.key_color("Created"), self.value_color(self.format_time(env.created))],
-                    [self.key_color("Updated"), self.value_color(self.format_time(env.updated))],
-                ],
-                "environment_info",
-            )
-            self.spacing()
-
-            version_info = [[self.key_color("Client version"), self.value_color(self.get_version())]]
-            if host:
-                response = self.exec_remote(host, "version", display=False)
-
-                version_info.extend(
-                    [
-                        [self.key_color("Host version"), self.value_color(response["host_version"])],
-                        [self.key_color("Host environment"), response["host_env"]],
-                        [self.key_color("Host runtime repository"), response["host_repo"]],
-                        [self.key_color("Host runtime image"), response["host_image"]],
-                    ]
-                )
-            self.table(version_info, "version_info")
-        else:
-            self.silent_data("host_version", self.get_version())
-            self.silent_data("host_env", env.name)
-            self.silent_data("host_repo", env.repo)
-            self.silent_data("host_image", env.base_image)
-=======
-        self.table([["Server version", self.get_version()]], "version_info")
->>>>>>> c1d91311
+        self.table([["Server version", self.get_version()]], "version_info")