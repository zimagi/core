"""
Application settings definition

For the full list of settings and their values, see
https://docs.djangoproject.com/en/4.1/ref/settings/
"""

import os
import threading

import colorful
from utility.filesystem import load_file

import zimagi

from .config import Config


class ConfigurationError(Exception):
    pass


# -------------------------------------------------------------------------------
# Core settings

#
# Directories
#
APP_DIR = "/usr/local/share/zimagi"
DATA_DIR = "/var/local/zimagi"
ROOT_LIB_DIR = "/usr/local/lib/zimagi"

HOST_APP_DIR = Config.value("ZIMAGI_HOST_APP_DIR", None)
HOST_DATA_DIR = Config.value("ZIMAGI_HOST_DATA_DIR", None)
HOST_LIB_DIR = Config.value("ZIMAGI_HOST_LIB_DIR", None)

<<<<<<< HEAD
PROJECT_PATH_MAP = {
    "dataset_path": "datasets",
    "st_model_cache": {
        "directory": "st_models",
        "backup": False,
    },
    "tr_model_cache": {
        "directory": "tr_models",
        "backup": False,
    },
    "hf_cache": {"directory": "hf_cache", "backup": False} ** Config.dict("ZIMAGI_PROJECT_PATH_MAP", {}),
}
=======
VERSION = load_file(os.path.join(APP_DIR, "VERSION")).strip()

PROJECT_PATH_MAP = {"dataset_path": "datasets", **Config.dict("ZIMAGI_PROJECT_PATH_MAP", {})}
>>>>>>> c1d91311

zimagi.settings.CACHE_DIR = DATA_DIR
zimagi.settings.CACHE_LIFETIME = Config.integer("ZIMAGI_CLIENT_CACHE_LIFETIME", 60)  # 24 hours (86400)

#
# Development
#
DEBUG = Config.boolean("ZIMAGI_DEBUG", False)
DEBUG_COMMAND_PROFILES = Config.boolean("ZIMAGI_DEBUG_COMMAND_PROFILES", False)

INIT_PROFILE = Config.boolean("ZIMAGI_INIT_PROFILE", False)
COMMAND_PROFILE = Config.boolean("ZIMAGI_COMMAND_PROFILE", False)
DISABLE_MODULE_INIT = Config.boolean("ZIMAGI_DISABLE_MODULE_INIT", False)
DISABLE_MODULE_SYNC = Config.boolean("ZIMAGI_DISABLE_MODULE_SYNC", False)
DISABLE_REMOVE_ERROR_MODULE = Config.boolean("ZIMAGI_DISABLE_REMOVE_ERROR_MODULE", False)

BASE_TEST_DIR = os.path.join(APP_DIR, "tests")
#
# General configurations
#
APP_NAME = Config.string("ZIMAGI_APP_NAME", "zimagi", default_on_empty=True)
APP_SERVICE = Config.string("ZIMAGI_SERVICE", "cli", default_on_empty=True)
APP_ENVIRONMENT = Config.string("ZIMAGI_ENVIRONMENT", "local", default_on_empty=True)

SECRET_KEY = Config.string("ZIMAGI_SECRET_KEY", "XXXXXX20181105")

ENCRYPT_COMMAND_API = Config.boolean("ZIMAGI_ENCRYPT_COMMAND_API", False)
ENCRYPT_MCP_API = Config.boolean("ZIMAGI_ENCRYPT_MCP_API", False)
ENCRYPT_DATA_API = Config.boolean("ZIMAGI_ENCRYPT_DATA_API", False)

PARALLEL = Config.boolean("ZIMAGI_PARALLEL", True)
THREAD_COUNT = Config.integer("ZIMAGI_THREAD_COUNT", 10)
QUEUE_COMMANDS = Config.boolean("ZIMAGI_QUEUE_COMMANDS", True)
FOLLOW_QUEUE_COMMAND = Config.boolean("ZIMAGI_FOLLOW_QUEUE_COMMAND", True)

NO_MIGRATE = Config.boolean("ZIMAGI_NO_MIGRATE", False)
AUTO_MIGRATE_TIMEOUT = Config.integer("ZIMAGI_AUTO_MIGRATE_TIMEOUT", 300)
AUTO_MIGRATE_INTERVAL = Config.integer("ZIMAGI_AUTO_MIGRATE_INTERVAL", 5)

TEST_PROCESS_COUNT = Config.integer("ZIMAGI_TEST_PROCESS_COUNT", 0)

ROLE_PROVIDER = Config.string("ZIMAGI_ROLE_PROVIDER", "role")

DEFAULT_AUTO_FIELD = "django.db.models.AutoField"

# Auto-populated by entrypoint scripts
# >>>
CLI_EXEC = Config.boolean("ZIMAGI_CLI_EXEC", False)
SERVICE_INIT = Config.boolean("ZIMAGI_SERVICE_INIT", False)
SERVICE_EXEC = Config.boolean("ZIMAGI_SERVICE_EXEC", False)
SCHEDULER_INIT = Config.boolean("ZIMAGI_SCHEDULER_INIT", False)
SCHEDULER_EXEC = Config.boolean("ZIMAGI_SCHEDULER_EXEC", False)
WORKER_INIT = Config.boolean("ZIMAGI_WORKER_INIT", False)
WORKER_EXEC = Config.boolean("ZIMAGI_WORKER_EXEC", False)
WSGI_INIT = Config.boolean("ZIMAGI_WSGI_INIT", False)
WSGI_EXEC = Config.boolean("ZIMAGI_WSGI_EXEC", False)
MCP_INIT = Config.boolean("ZIMAGI_MCP_INIT", False)
MCP_EXEC = Config.boolean("ZIMAGI_MCP_EXEC", False)
# <<<

#
# Time configuration
#
TIME_ZONE = "UTC"
USE_TZ = True

DEFAULT_DATE_FORMAT = Config.string("ZIMAGI_DEFAULT_DATE_FORMAT", "%Y-%m-%d")
DEFAULT_TIME_FORMAT = Config.string("ZIMAGI_DEFAULT_TIME_FORMAT", "%H:%M:%S")
DEFAULT_TIME_SPACER_FORMAT = Config.string("ZIMAGI_DEFAULT_TIME_SPACER_FORMAT", "T")

#
# Language configurations
#
LANGUAGE_CODE = Config.string("ZIMAGI_LOCALE", "en")
USE_I18N = True

#
# Display configurations
#
DISPLAY_LOCK = threading.Lock()

DISPLAY_WIDTH = Config.integer("ZIMAGI_DISPLAY_WIDTH", 120)
DISPLAY_COLOR = Config.boolean("ZIMAGI_DISPLAY_COLOR", True)
COLOR_SOLARIZED = Config.boolean("ZIMAGI_COLOR_SOLARIZED", True)

COMMAND_COLOR = Config.string("ZIMAGI_COMMAND_COLOR", "cyan")
HEADER_COLOR = Config.string("ZIMAGI_HEADER_COLOR", "violet")
KEY_COLOR = Config.string("ZIMAGI_KEY_COLOR", "cyan")
VALUE_COLOR = Config.string("ZIMAGI_VALUE_COLOR", "violet")
JSON_COLOR = Config.string("ZIMAGI_JSON_COLOR", "orange")
DYNAMIC_COLOR = Config.string("ZIMAGI_DYNAMIC_COLOR", "magenta")
RELATION_COLOR = Config.string("ZIMAGI_RELATION_COLOR", "green")
PREFIX_COLOR = Config.string("ZIMAGI_PREFIX_COLOR", "magenta")
SUCCESS_COLOR = Config.string("ZIMAGI_SUCCESS_COLOR", "green")
NOTICE_COLOR = Config.string("ZIMAGI_NOTICE_COLOR", "cyan")
WARNING_COLOR = Config.string("ZIMAGI_WARNING_COLOR", "orange")
ERROR_COLOR = Config.string("ZIMAGI_ERROR_COLOR", "red")
TRACEBACK_COLOR = Config.string("ZIMAGI_TRACEBACK_COLOR", "yellow")

colorful.use_true_colors()
if COLOR_SOLARIZED:
    colorful.use_style("solarized")

#
# Runtime configurations
#
os.environ["CURL_CA_BUNDLE"] = ""

BASE_DATA_PATH = os.path.join(DATA_DIR, "cli")
RUNTIME_PATH = f"{BASE_DATA_PATH}.yml"

DEFAULT_HOST_NAME = Config.string("ZIMAGI_DEFAULT_HOST_NAME", "default")
TEST_HOST_NAME = Config.string("ZIMAGI_TEST_HOST_NAME", "test")
DEFAULT_RUNTIME_IMAGE = Config.string("ZIMAGI_DEFAULT_RUNTIME_IMAGE", "zimagi/server:latest")
RUNTIME_IMAGE = Config.string("ZIMAGI_RUNTIME_IMAGE", DEFAULT_RUNTIME_IMAGE)

CORE_MODULE = Config.string("ZIMAGI_CORE_MODULE", "core")
DEFAULT_MODULES = Config.list("ZIMAGI_DEFAULT_MODULES", [])

RESTART_SERVICES = Config.boolean("ZIMAGI_RESTART_SERVICES", True)

#
# Docker configurations
#
DOCKER_RUNTIME = Config.string("ZIMAGI_DOCKER_RUNTIME", "standard")
DOCKER_USER_UID = Config.integer("ZIMAGI_USER_UID", 1010)
DOCKER_GID = Config.integer("ZIMAGI_DOCKER_GID", 0)

#
# Kubernetes configurations
#
KUBERNETES_NAMESPACE = Config.string("KUBERNETES_NAMESPACE", "")
KUBERNETES_SERVICE_ACCOUNT = Config.string("KUBERNETES_SERVICE_ACCOUNT", "")
KUBERNETES_WORKER_SERVICE_ACCOUNT = Config.string("KUBERNETES_WORKER_SERVICE_ACCOUNT", KUBERNETES_SERVICE_ACCOUNT)
KUBERNETES_NODE_NAME = Config.string("KUBERNETES_NODE_NAME", "")
KUBERNETES_POD_NAME = Config.string("KUBERNETES_POD_NAME", "")
KUBERNETES_POD_IP = Config.string("KUBERNETES_POD_IP", "")

KUBERNETES_IMAGE_PULL_SECRETS = Config.list("KUBERNETES_IMAGE_PULL_SECRETS", [])

KUBERNETES_LIB_PVC = Config.string("ZIMAGI_LIB_PVC", "lib")

KUBERNETES_GLOBAL_SECRET = Config.string("ZIMAGI_GLOBAL_SECRET", "global")
KUBERNETES_GLOBAL_CONFIG = Config.string("ZIMAGI_GLOBAL_CONFIG_MAP", "global")
KUBERNETES_SCHEDULER_CONFIG = Config.string("ZIMAGI_SCHEDULER_CONFIG_MAP", "scheduler")
KUBERNETES_CONTROLLER_CONFIG = Config.string("ZIMAGI_CONTROLLER_CONFIG_MAP", "controller")
KUBERNETES_WORKER_CONFIG = Config.string("ZIMAGI_WORKER_CONFIG_MAP", "worker")
KUBERNETES_COMMAND_CONFIG = Config.string("ZIMAGI_COMMAND_CONFIG_MAP", "command-api")
KUBERNETES_DATA_CONFIG = Config.string("ZIMAGI_DATA_CONFIG_MAP", "data-api")

KUBERNETES_SERVICE_CONFIGS = [KUBERNETES_COMMAND_CONFIG, KUBERNETES_DATA_CONFIG]

#
# Logging configuration
#
LOG_LEVEL = Config.string("ZIMAGI_LOG_LEVEL", "warning").upper()

zimagi.settings.LOG_LEVEL = LOG_LEVEL

LOGGING = {
    "version": 1,
    "disable_existing_loggers": False,
    "formatters": {
        "verbose": {
            "format": "[%(asctime)s] %(levelname)s [%(name)s:%(lineno)s] %(message)s",
            "datefmt": "%d/%b/%Y %H:%M:%S",
        }
    },
    "handlers": {
        "console": {
            "class": "logging.StreamHandler",
            "formatter": "verbose",
        }
    },
    "loggers": {"": {"level": LOG_LEVEL, "handlers": ["console"]}},
}

LOG_RETENTION_DAYS = Config.integer("ZIMAGI_LOG_RETENTION_DAYS", 30)
LOG_MESSAGE_RETENTION_DAYS = Config.integer("ZIMAGI_LOG_MESSAGE_RETENTION_DAYS", 10)

#
# System check settings
#
SILENCED_SYSTEM_CHECKS = []

#
# Applications and libraries
#
INSTALLED_APPS = ["django.contrib.contenttypes", "django_dbconn_retry", "django.contrib.postgres", "settings.app.AppInit"]

MIDDLEWARE = ["django.middleware.security.SecurityMiddleware", "django.middleware.common.CommonMiddleware"]

#
# Authentication configuration
#
AUTH_USER_MODEL = "user.User"

TEMP_TOKEN_EXPIRATION = Config.integer("ZIMAGI_TEMP_TOKEN_EXPIRATION", 21600)  # 6 Hours

#
# API configuration
#
ADMIN_USER = Config.string("ZIMAGI_ADMIN_USER", "admin")
ADMIN_API_KEY = Config.string("ZIMAGI_ADMIN_API_KEY", None)
DEFAULT_ADMIN_TOKEN = Config.string("ZIMAGI_DEFAULT_ADMIN_TOKEN", "uy5c8xiahf93j2pl8s00e6nb32h87dn3")

ANONYMOUS_USER = Config.string("ZIMAGI_ANONYMOUS_USER", "anonymous")

#
# Worker configuration
#
WORKER_PROVIDER = Config.string("ZIMAGI_WORKER_PROVIDER", "docker")
WORKER_TIMEOUT = Config.integer("ZIMAGI_WORKER_TIMEOUT", 60)
WORKER_CHECK_INTERVAL = Config.integer("ZIMAGI_WORKER_CHECK_INTERVAL", 2)

WORKER_DEFAULT_TASK_PRIORITY = Config.integer("ZIMAGI_WORKER_DEFAULT_TASK_PRIORITY", 5)
WORKER_MAX_COUNT = Config.integer("ZIMAGI_WORKER_MAX_COUNT", 20)
AGENT_MAX_LIFETIME = Config.integer("ZIMAGI_AGENT_MAX_LIFETIME", 86400)

#
# Data configuration
#
FIELD_TYPE_MAP = Config.dict("ZIMAGI_FIELD_TYPE_MAP", {})

#
# OCR Processing
#
PDF_OCR_BATCH_SIZE = Config.integer("ZIMAGI_PDF_OCR_BATCH_SIZE", 10)
PDF_OCR_DPI = Config.integer("ZIMAGI_PDF_OCR_DPI", 200)

#
# GitHub configuration
#
GITHUB_TOKEN = Config.value("ZIMAGI_GITHUB_TOKEN", None)
GITHUB_ORG = Config.value("ZIMAGI_GITHUB_ORG", None)

#
# HuggingFace Account
#
HUGGINGFACE_TOKEN = Config.string("ZIMAGI_HUGGINGFACE_TOKEN")<|MERGE_RESOLUTION|>--- conflicted
+++ resolved
@@ -34,7 +34,9 @@
 HOST_DATA_DIR = Config.value("ZIMAGI_HOST_DATA_DIR", None)
 HOST_LIB_DIR = Config.value("ZIMAGI_HOST_LIB_DIR", None)
 
-<<<<<<< HEAD
+VERSION = load_file(os.path.join(APP_DIR, "VERSION")).strip()
+
+PROJECT_PATH_MAP_DYNAMIC = Config.dict("ZIMAGI_PROJECT_PATH_MAP", {})
 PROJECT_PATH_MAP = {
     "dataset_path": "datasets",
     "st_model_cache": {
@@ -45,13 +47,8 @@
         "directory": "tr_models",
         "backup": False,
     },
-    "hf_cache": {"directory": "hf_cache", "backup": False} ** Config.dict("ZIMAGI_PROJECT_PATH_MAP", {}),
+    "hf_cache": {"directory": "hf_cache", "backup": False} ** PROJECT_PATH_MAP_DYNAMIC,
 }
-=======
-VERSION = load_file(os.path.join(APP_DIR, "VERSION")).strip()
-
-PROJECT_PATH_MAP = {"dataset_path": "datasets", **Config.dict("ZIMAGI_PROJECT_PATH_MAP", {})}
->>>>>>> c1d91311
 
 zimagi.settings.CACHE_DIR = DATA_DIR
 zimagi.settings.CACHE_LIFETIME = Config.integer("ZIMAGI_CLIENT_CACHE_LIFETIME", 60)  # 24 hours (86400)
