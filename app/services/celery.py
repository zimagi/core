--- conflicted
+++ resolved
@@ -1,4 +1,3 @@
-from django.conf import settings
 from celery.signals import celeryd_init, before_task_publish, worker_shutting_down
 from kombu import Queue
 
@@ -6,8 +5,29 @@
 from systems.models.overrides import *
 
 import os
+import django
+
 
 os.environ.setdefault("DJANGO_SETTINGS_MODULE", "settings.full")
+
+
+manager = None
+app = Celery('Zimagi',
+    task_cls = 'systems.celery.task:CommandTask'
+)
+app.config_from_object('django.conf:settings', namespace = 'CELERY')
+app.set_default()
+
+django.setup()
+app.autodiscover_tasks(force = True)
+
+if os.environ.get('ZIMAGI_SCHEDULER_EXEC', None):
+    from django.conf import settings
+    settings.MANAGER.restart_services()
+
+elif os.environ.get('ZIMAGI_WORKER_EXEC', None):
+    from systems.celery.worker import start_worker_manager
+    manager = start_worker_manager(app)
 
 
 @celeryd_init.connect
@@ -16,10 +36,12 @@
 
 @before_task_publish.connect
 def task_sent_handler(sender, headers = None, body = None, **kwargs):
+    from django.conf import settings
     from systems.commands.action import ActionCommand
+
     command = ActionCommand('worker')
+    queue = None
 
-    queue = None
     for entity in kwargs['declare']:
         if isinstance(entity, Queue):
             queue = entity.name
@@ -35,27 +57,4 @@
 @worker_shutting_down.connect
 def cleanup_worker_manager(*args, **kwargs):
     if manager:
-        manager.terminate()
-
-
-manager = None
-app = Celery('Zimagi',
-    task_cls = 'systems.celery.task:CommandTask'
-)
-app.config_from_object('django.conf:settings', namespace = 'CELERY')
-app.set_default()
-
-if os.environ.get('ZIMAGI_BOOTSTRAP_DJANGO', None):
-    import django
-    django.setup()
-    app.autodiscover_tasks(force = True)
-
-<<<<<<< HEAD
-if os.environ.get('ZIMAGI_WORKER_EXEC', None):
-    from systems.celery.worker import start_worker_manager
-    manager = start_worker_manager(app)
-=======
-    if os.environ.get('ZIMAGI_SCHEDULER_EXEC', None):
-        from django.conf import settings
-        settings.MANAGER.restart_services()
->>>>>>> f4773f30
+        manager.terminate()